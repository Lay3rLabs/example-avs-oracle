mod args;
mod commands;
mod config;
mod context;

use anyhow::Result;
use args::{CliArgs, Command, DeployCommand, FaucetCommand, TaskQueueCommand};
use clap::Parser;
use commands::{
    deploy::{deploy_contracts, DeployContractArgs},
    faucet::tap_faucet,
    task_queue::TaskQueue,
};
use context::AppContext;
use layer_climb::prelude::*;
use layer_climb_cli::command::{ContractLog, WalletLog};

#[tokio::main]
async fn main() -> Result<()> {
    // Load the .env file before anything, in case it's used by args
    if dotenvy::dotenv().is_err() {
        println!("Failed to load .env file");
    }

    // load the args before setting up the logger, since it uses the log level
    let args = CliArgs::parse();

    tracing_subscriber::fmt()
        .without_time()
        .with_target(false)
        .with_max_level(tracing::Level::from(args.log_level))
        .init();

    // now we can get our context, which will contain the args too
    let ctx = AppContext::new(args).await?;

    match ctx.args.command.clone() {
        Command::Deploy(deploy_args) => match deploy_args.command {
            DeployCommand::Contracts {
                artifacts_path,
                timeout: task_timeout_seconds,
                percentage: required_voting_percentage,
                operators,
                requestor,
            } => {
                let args = DeployContractArgs::parse(
                    &ctx,
                    artifacts_path,
                    task_timeout_seconds,
                    required_voting_percentage,
                    operators,
                    requestor,
                )
                .await?;

                let addrs = deploy_contracts(ctx, args).await?;
                tracing::info!("---- All contracts instantiated successfully ----");
                tracing::info!("Mock Operators: {}", addrs.operators);
                tracing::info!("Verifier Simple: {}", addrs.verifier_simple);
                tracing::info!("Task Queue: {}", addrs.task_queue);
            }
        },
        Command::TaskQueue(task_queue_args) => {
            let task_queue = TaskQueue::new(ctx.clone(), &task_queue_args).await?;

            match task_queue_args.command {
                TaskQueueCommand::AddTask {
                    body,
                    description,
                    timeout,
                } => {
                    let _ = task_queue.add_task(body, description, timeout).await?;
                }
<<<<<<< HEAD
                TaskQueueCommand::ViewQueue { start_after, limit } => {
                    let mut buffer = Vec::new();

                    let _ = task_queue
                        .querier
                        .task_queue_view(start_after, limit)
                        .await?
                        .report(&mut buffer);

                    tracing::info!("{}", String::from_utf8(buffer)?);
=======
                TaskQueueCommand::ViewQueue => {
                    let res = task_queue.querier.task_queue_view().await?;
                    tracing::info!("Task Queue Configuration");
                    tracing::info!("Address: {}", task_queue.contract_addr);
                    res.report(|line| {
                        println!("{}", line);
                    })?;
>>>>>>> e5340255
                }
            }
        }
        Command::Faucet(faucet_args) => match faucet_args.command {
            FaucetCommand::Tap { to, amount, denom } => {
                let to = match to {
                    Some(to) => ctx.chain_config()?.parse_address(&to)?,
                    None => ctx.any_client().await?.as_signing().addr.clone(),
                };

                let amount = amount.unwrap_or(FaucetCommand::DEFAULT_TAP_AMOUNT);
                tap_faucet(&ctx, to, amount, denom).await?;
            }
        },
        Command::Wallet(wallet_args) => {
            let mut rng_lock = ctx.rng.lock().await;
            wallet_args
                .command
                .run(ctx.any_client().await?, &mut *rng_lock, |line| match line {
                    WalletLog::Create { addr, mnemonic } => {
                        tracing::info!("--- Address ---");
                        tracing::info!("{}", addr);
                        tracing::info!("--- Mnemonic ---");
                        tracing::info!("{}", mnemonic);
                    }
                    WalletLog::Show { addr, balances } => {
                        tracing::info!("Wallet address: {}", addr);
                        for balance in balances {
                            tracing::info!("{}: {}", balance.denom, balance.amount);
                        }
                    }
                    WalletLog::Balance { addr, balance } => {
                        tracing::info!("Wallet address: {}", addr);
                        tracing::info!("{}: {}", balance.denom, balance.amount);
                    }
                    WalletLog::AllBalances { addr, balances } => {
                        tracing::info!("Wallet address: {}", addr);
                        for balance in balances {
                            tracing::info!("{}: {}", balance.denom, balance.amount);
                        }
                    }
                    WalletLog::Transfer {
                        to,
                        amount,
                        denom,
                        tx_resp,
                    } => {
                        tracing::info!("Transfer successful, tx hash: {}", tx_resp.txhash);
                        tracing::info!("Sent {} {} to {}", amount, denom, to);
                    }
                })
                .await?;
        }

        Command::Contract(contract_args) => {
            contract_args
                .command
                .run(ctx.signing_client().await?, |line| match line {
                    ContractLog::Upload { code_id, tx_resp } => {
                        tracing::info!("Uploaded contract with code id: {}", code_id);
                        tracing::debug!("Tx hash: {}", tx_resp.txhash);
                    }
                    ContractLog::Instantiate { addr, tx_resp } => {
                        tracing::info!("Instantiated contract at address: {}", addr);
                        tracing::debug!("Tx hash: {}", tx_resp.txhash);
                    }
                    ContractLog::Execute { tx_resp } => {
                        tracing::info!("Executed contract, tx hash: {}", tx_resp.txhash);
                    }
                    ContractLog::Query { response } => {
                        tracing::info!("Contract query response: {}", response);
                    }
                })
                .await?;
        }
    }

    Ok(())
}<|MERGE_RESOLUTION|>--- conflicted
+++ resolved
@@ -71,26 +71,16 @@
                 } => {
                     let _ = task_queue.add_task(body, description, timeout).await?;
                 }
-<<<<<<< HEAD
                 TaskQueueCommand::ViewQueue { start_after, limit } => {
-                    let mut buffer = Vec::new();
-
-                    let _ = task_queue
+                    let res = task_queue
                         .querier
                         .task_queue_view(start_after, limit)
-                        .await?
-                        .report(&mut buffer);
-
-                    tracing::info!("{}", String::from_utf8(buffer)?);
-=======
-                TaskQueueCommand::ViewQueue => {
-                    let res = task_queue.querier.task_queue_view().await?;
+                        .await?;
                     tracing::info!("Task Queue Configuration");
                     tracing::info!("Address: {}", task_queue.contract_addr);
                     res.report(|line| {
                         println!("{}", line);
                     })?;
->>>>>>> e5340255
                 }
             }
         }
